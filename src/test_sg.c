/* 
 * File:   test_main.c
 * 
 * main() ripped out of old stlink-hw.c
 */

#include <stdio.h>
#include <stdlib.h>
#include "stlink-common.h"

int main(int argc, char *argv[]) {
	// set scpi lib debug level: 0 for no debug info, 10 for lots
	char *dev_name;

	switch (argc) {
	case 1:
		fputs(
			"\nUsage: stlink-access-test /dev/sg0, sg1, ...\n"
				"\n*** Notice: The stlink firmware violates the USB standard.\n"
				"*** If you plug-in the discovery's stlink, wait a several\n"
				"*** minutes to let the kernel driver swallow the broken device.\n"
				"*** Watch:\ntail -f /var/log/messages\n"
				"*** This command sequence can shorten the waiting time and fix some issues.\n"
				"*** Unplug the stlink and execute once as root:\n"
				"modprobe -r usb-storage && modprobe usb-storage quirks=483:3744:lrwsro\n\n",
			stderr);
		return EXIT_FAILURE;
	case 2:
		dev_name = argv[1];
		break;
	default:
		return EXIT_FAILURE;
	}

<<<<<<< HEAD
	fputs("*** stlink access test ***\n", stderr);
	fprintf(stderr, "Using sg_lib %s : scsi_pt %s\n", sg_lib_version(),
		scsi_pt_version());

	stlink_t *sl = stlink_v1_open(dev_name, scsi_verbose);
=======
	stlink_t *sl = stlink_quirk_open(dev_name, 10);
>>>>>>> 7de94e54
	if (sl == NULL)
		return EXIT_FAILURE;
    
    
	// we are in mass mode, go to swd
	stlink_enter_swd_mode(sl);
	stlink_current_mode(sl);
	stlink_core_id(sl);
	//----------------------------------------------------------------------

	stlink_status(sl);
	//stlink_force_debug(sl);
	stlink_reset(sl);
	stlink_status(sl);
#if 0
	// core system control block
	stlink_read_mem32(sl, 0xe000ed00, 4);
	DD(sl, "cpu id base register: SCB_CPUID = got 0x%08x expect 0x411fc231", read_uint32(sl->q_buf, 0));
	// no MPU
	stlink_read_mem32(sl, 0xe000ed90, 4);
	DD(sl, "mpu type register: MPU_TYPER = got 0x%08x expect 0x0", read_uint32(sl->q_buf, 0));

	stlink_read_mem32(sl, 0xe000edf0, 4);
	DD(sl, "DHCSR = 0x%08x", read_uint32(sl->q_buf, 0));

	stlink_read_mem32(sl, 0x4001100c, 4);
	DD(sl, "GPIOC_ODR = 0x%08x", read_uint32(sl->q_buf, 0));
#endif
#if 0
	// happy new year 2011: let blink all the leds
	// see "RM0041 Reference manual - STM32F100xx advanced ARM-based 32-bit MCUs"

#define GPIOC		0x40011000 // port C
#define GPIOC_CRH	(GPIOC + 0x04) // port configuration register high
#define GPIOC_ODR	(GPIOC + 0x0c) // port output data register
#define LED_BLUE	(1<<8) // pin 8
#define LED_GREEN	(1<<9) // pin 9
	stlink_read_mem32(sl, GPIOC_CRH, 4);
	uint32_t io_conf = read_uint32(sl->q_buf, 0);
	DD(sl, "GPIOC_CRH = 0x%08x", io_conf);

	// set: general purpose output push-pull, output mode, max speed 10 MHz.
	write_uint32(sl->q_buf, 0x44444411);
	stlink_write_mem32(sl, GPIOC_CRH, 4);

	clear_buf(sl);
	for (int i = 0; i < 100; i++) {
		write_uint32(sl->q_buf, LED_BLUE | LED_GREEN);
		stlink_write_mem32(sl, GPIOC_ODR, 4);
		/* stlink_read_mem32(sl, 0x4001100c, 4); */
		/* DD(sl, "GPIOC_ODR = 0x%08x", read_uint32(sl->q_buf, 0)); */
		delay(100);

		clear_buf(sl);
		stlink_write_mem32(sl, GPIOC_ODR, 4); // PC lo
		delay(100);
	}
	write_uint32(sl->q_buf, io_conf); // set old state

#endif
#if 0
	// TODO rtfm: stlink doesn't have flash write routines
	// writing to the flash area confuses the fw for the next read access

	//stlink_read_mem32(sl, 0, 1024*6);
	// flash 0x08000000 128kB
	fputs("++++++++++ read a flash at 0x0800 0000\n", stderr);
	stlink_read_mem32(sl, 0x08000000, 1024 * 6); //max 6kB
	clear_buf(sl);
	stlink_read_mem32(sl, 0x08000c00, 5);
	stlink_read_mem32(sl, 0x08000c00, 4);
	mark_buf(sl);
	stlink_write_mem32(sl, 0x08000c00, 4);
	stlink_read_mem32(sl, 0x08000c00, 256);
	stlink_read_mem32(sl, 0x08000c00, 256);
#endif
#if 0
	// sram 0x20000000 8kB
	fputs("\n++++++++++ read/write 8bit, sram at 0x2000 0000 ++++++++++++++++\n\n", stderr);
	clear_buf(sl);
	stlink_write_mem8(sl, 0x20000000, 16);

	mark_buf(sl);
	stlink_write_mem8(sl, 0x20000000, 1);
	stlink_write_mem8(sl, 0x20000001, 1);
	stlink_write_mem8(sl, 0x2000000b, 3);
	stlink_read_mem32(sl, 0x20000000, 16);
#endif
#if 0
	// a not aligned mem32 access doesn't work indeed
	fputs("\n++++++++++ read/write 32bit, sram at 0x2000 0000 ++++++++++++++++\n\n", stderr);
	clear_buf(sl);
	stlink_write_mem8(sl, 0x20000000, 32);

	mark_buf(sl);
	stlink_write_mem32(sl, 0x20000000, 1);
	stlink_read_mem32(sl, 0x20000000, 16);
	mark_buf(sl);
	stlink_write_mem32(sl, 0x20000001, 1);
	stlink_read_mem32(sl, 0x20000000, 16);
	mark_buf(sl);
	stlink_write_mem32(sl, 0x2000000b, 3);
	stlink_read_mem32(sl, 0x20000000, 16);

	mark_buf(sl);
	stlink_write_mem32(sl, 0x20000000, 17);
	stlink_read_mem32(sl, 0x20000000, 32);
#endif
#if 0
	// sram 0x20000000 8kB
	fputs("++++++++++ read/write 32bit, sram at 0x2000 0000 ++++++++++++\n", stderr);
	mark_buf(sl);
	stlink_write_mem8(sl, 0x20000000, 64);
	stlink_read_mem32(sl, 0x20000000, 64);

	mark_buf(sl);
	stlink_write_mem32(sl, 0x20000000, 1024 * 8); //8kB
	stlink_read_mem32(sl, 0x20000000, 1024 * 6);
	stlink_read_mem32(sl, 0x20000000 + 1024 * 6, 1024 * 2);
#endif
#if 0
	stlink_read_all_regs(sl);
	stlink_step(sl);
	fputs("++++++++++ write r0 = 0x12345678\n", stderr);
	stlink_write_reg(sl, 0x12345678, 0);
	stlink_read_reg(sl, 0);
	stlink_read_all_regs(sl);
#endif
#if 0
	stlink_run(sl);
	stlink_status(sl);

	stlink_force_debug(sl);
	stlink_status(sl);
#endif
#if 0 /* read the system bootloader */
	fputs("\n++++++++++ reading bootloader ++++++++++++++++\n\n", stderr);
	stlink_fread(sl, "/tmp/barfoo", sl->sys_base, sl->sys_size);
#endif
#if 0 /* read the flash memory */
	fputs("\n+++++++ read flash memory\n\n", stderr);
	/* mark_buf(sl); */
	stlink_read_mem32(sl, 0x08000000, 4);
#endif
#if 0 /* flash programming */
	fputs("\n+++++++ program flash memory\n\n", stderr);
	stlink_fwrite_flash(sl, "/tmp/foobar", 0x08000000);
#endif
#if 0 /* check file contents */
	fputs("\n+++++++ check flash memory\n\n", stderr);
	{
	  const int res = stlink_fcheck_flash(sl, "/tmp/foobar", 0x08000000);
	  printf("_____ stlink_fcheck_flash() == %d\n", res);
	}
#endif
#if 0
	fputs("\n+++++++ sram write and execute\n\n", stderr);
	stlink_fwrite_sram(sl, "/tmp/foobar", sl->sram_base);
	stlink_run_at(sl, sl->sram_base);
#endif

#if 0
	stlink_run(sl);
	stlink_status(sl);
	//----------------------------------------------------------------------
	// back to mass mode, just in case ...
	stlink_exit_debug_mode(sl);
	stlink_current_mode(sl);
	stlink_close(sl);
#endif

	//fflush(stderr); fflush(stdout);
	return EXIT_SUCCESS;
}<|MERGE_RESOLUTION|>--- conflicted
+++ resolved
@@ -32,19 +32,10 @@
 		return EXIT_FAILURE;
 	}
 
-<<<<<<< HEAD
-	fputs("*** stlink access test ***\n", stderr);
-	fprintf(stderr, "Using sg_lib %s : scsi_pt %s\n", sg_lib_version(),
-		scsi_pt_version());
-
-	stlink_t *sl = stlink_v1_open(dev_name, scsi_verbose);
-=======
-	stlink_t *sl = stlink_quirk_open(dev_name, 10);
->>>>>>> 7de94e54
+	stlink_t *sl = stlink_v1_open(dev_name, 10);
 	if (sl == NULL)
 		return EXIT_FAILURE;
-    
-    
+
 	// we are in mass mode, go to swd
 	stlink_enter_swd_mode(sl);
 	stlink_current_mode(sl);
