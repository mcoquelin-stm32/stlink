PRG := st-util
OBJS = gdb-remote.o gdb-server.o

CFLAGS+=-g -Wall -Werror -std=gnu99 -I../src
LDFLAGS=-L.. -lstlink -lusb-1.0

all: $(PRG)

<<<<<<< HEAD
$(PRG): $(OBJS)  ../libstlink.a
=======
$(PRG): $(OBJS) ../libstlink.a
>>>>>>> 081eae30
	$(CC) -o $@  $^ $(LDFLAGS)

clean:
	rm -rf $(OBJS)
	rm -rf $(PRG)

.PHONY: clean all<|MERGE_RESOLUTION|>--- conflicted
+++ resolved
@@ -6,11 +6,7 @@
 
 all: $(PRG)
 
-<<<<<<< HEAD
-$(PRG): $(OBJS)  ../libstlink.a
-=======
 $(PRG): $(OBJS) ../libstlink.a
->>>>>>> 081eae30
 	$(CC) -o $@  $^ $(LDFLAGS)
 
 clean:
